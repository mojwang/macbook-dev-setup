--- conflicted
+++ resolved
@@ -315,8 +315,6 @@
     print_summary
 }
 
-<<<<<<< HEAD
-=======
 # BDD-style test functions
 given() {
     echo "  Given: $*"
@@ -371,8 +369,6 @@
     echo "  Postcondition: $message"
     assert_true "$condition" "Postcondition: $message"
 }
-
->>>>>>> 3f443cba
 # Export functions for use in test files
 export -f assert_equals
 export -f assert_true
@@ -393,9 +389,6 @@
 export -f mock_command
 export -f cleanup_mocks
 export -f print_test_summary
-<<<<<<< HEAD
-export -f summarize
-=======
 export -f summarize
 export -f given
 export -f when
@@ -404,5 +397,4 @@
 export -f specify
 export -f invariant
 export -f precondition
-export -f postcondition
->>>>>>> 3f443cba
+export -f postcondition