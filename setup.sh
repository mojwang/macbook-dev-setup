#!/bin/bash

# Development Environment Setup Script
# Simplified interface with smart defaults
# For macOS Apple Silicon

<<<<<<< HEAD
VERSION="2.6.0"
=======
VERSION="2.8.0"
>>>>>>> 3f443cba

# Load common library
source "$(dirname "$0")/lib/common.sh"

# Load backup manager
source "$(dirname "$0")/lib/backup-manager.sh"

# Environment variables for power users
VERBOSE="${SETUP_VERBOSE:-false}"
LOG_FILE="${SETUP_LOG:-}"
PARALLEL_JOBS="${SETUP_JOBS:-$(nproc 2>/dev/null || sysctl -n hw.ncpu 2>/dev/null || echo 4)}"

# Script start time for performance tracking
SCRIPT_START_TIME=$(date +%s)

# Simple help message
show_help() {
    cat << EOF
Development Environment Setup - Simple & Smart

Usage: ./setup.sh [command]

Commands:
    (none)     Smart setup - detects what needs to be done
    preview    Show what would be installed/updated
    minimal    Install essential tools only
    fix        Run diagnostics and fix common issues
    warp       Configure Warp terminal optimizations
    backup     Manage setup backups
    info       Learn about installed tools, aliases & features
    advanced   Interactive mode for advanced options
    help       Show this help message

Examples:
    ./setup.sh              # First run: full setup. Later: sync & update
    ./setup.sh preview      # See what would happen
    ./setup.sh minimal      # Quick essential setup

For power users - use environment variables:
    SETUP_VERBOSE=1 ./setup.sh      # Verbose output
    SETUP_JOBS=8 ./setup.sh         # Custom parallel jobs
    SETUP_LOG=file.log ./setup.sh   # Log to file

EOF
}

# Smart detection of what needs to be done
detect_setup_state() {
    local state="fresh"
    
    # Check if this is a fresh install or update
    if command -v brew &> /dev/null; then
        state="update"
    fi
    
    if [[ -f "$HOME/.zshrc" ]] && grep -q "macbook-dev-setup" "$HOME/.zshrc" 2>/dev/null; then
        state="update"
    fi
    
    echo "$state"
}

# Check for Warp and offer optimization
check_and_setup_warp() {
    # Skip if explicitly disabled
    if [[ "${SETUP_NO_WARP:-false}" == "true" ]]; then
        return 0
    fi
    
    # Check if Warp is installed or being used
    local warp_detected=false
    local warp_reason=""
    
    if [[ "$TERM_PROGRAM" == "WarpTerminal" ]]; then
        warp_detected=true
        warp_reason="currently using Warp Terminal"
    elif [[ -d "/Applications/Warp.app" ]]; then
        warp_detected=true
        warp_reason="Warp.app installed"
    elif command -v warp &> /dev/null; then
        warp_detected=true
        warp_reason="Warp command found"
    fi
    
    # If Warp detected and optimizations not already installed
    if [[ "$warp_detected" == true ]] && [[ ! -f "$HOME/.config/zsh/45-warp.zsh" ]]; then
        echo ""
        print_info "Warp Terminal detected ($warp_reason)"
        echo ""
        echo "Warp offers enhanced features that work great with your setup:"
        echo "• AI-powered command suggestions"
        echo "• Beautiful command blocks and workflows"
        echo "• Smart history search and sharing"
        echo ""
        
        if confirm "Would you like to optimize your setup for Warp?" "y"; then
            if [[ -f "scripts/setup-warp.sh" ]]; then
                echo ""
                ./scripts/setup-warp.sh --auto
            else
                print_warning "Warp setup script not found"
            fi
        else
            echo ""
            echo "You can run './setup.sh warp' later to add Warp optimizations"
        fi
    elif [[ "$warp_detected" == true ]] && [[ -f "$HOME/.config/zsh/45-warp.zsh" ]]; then
        print_success "Warp optimizations already configured"
    fi
}

# Interactive advanced options menu
show_advanced_menu() {
    echo ""
    echo "Advanced Setup Options:"
    echo "======================"
    echo "1. Use custom configuration file"
    echo "2. Set parallel jobs (current: $PARALLEL_JOBS)"
    echo "3. Skip creating backups"
    echo "4. Enable verbose logging"
    echo "5. Select installation profile"
    echo "6. Show current configuration"
    echo "7. Return to main setup"
    echo ""
    
    read -p "Choose option (1-7): " choice
    
    case $choice in
        1)
            read -p "Enter configuration file path: " config_file
            if [[ -f "$config_file" ]]; then
                export SETUP_CONFIG="$config_file"
                print_success "Using configuration: $config_file"
            else
                print_error "Configuration file not found: $config_file"
            fi
            show_advanced_menu
            ;;
        2)
            read -p "Enter number of parallel jobs (1-16): " jobs
            if [[ "$jobs" =~ ^[0-9]+$ ]] && [[ "$jobs" -ge 1 ]] && [[ "$jobs" -le 16 ]]; then
                PARALLEL_JOBS="$jobs"
                print_success "Parallel jobs set to: $jobs"
            else
                print_error "Invalid number of jobs"
            fi
            show_advanced_menu
            ;;
        3)
            export SETUP_NO_BACKUP=true
            print_success "Backup creation disabled"
            show_advanced_menu
            ;;
        4)
            VERBOSE=true
            print_success "Verbose logging enabled"
            show_advanced_menu
            ;;
        5)
            echo ""
            echo "Available profiles:"
            echo "1. Web Developer (Node.js, React, TypeScript)"
            echo "2. Data Scientist (Python, Jupyter, pandas)"
            echo "3. DevOps Engineer (Docker, Kubernetes, Terraform)"
            echo "4. Full Stack (Everything)"
            read -p "Select profile (1-4): " profile
            case $profile in
                1) export SETUP_PROFILE="web_developer" ;;
                2) export SETUP_PROFILE="data_scientist" ;;
                3) export SETUP_PROFILE="devops_engineer" ;;
                4) export SETUP_PROFILE="full_stack" ;;
                *) print_error "Invalid profile selection" ;;
            esac
            show_advanced_menu
            ;;
        6)
            echo ""
            echo "Current Configuration:"
            echo "===================="
            echo "Parallel Jobs: $PARALLEL_JOBS"
            echo "Verbose: $VERBOSE"
            echo "Log File: ${LOG_FILE:-none}"
            echo "Profile: ${SETUP_PROFILE:-default}"
            echo "Config File: ${SETUP_CONFIG:-default}"
            echo "No Backup: ${SETUP_NO_BACKUP:-false}"
            echo ""
            read -p "Press Enter to continue..."
            show_advanced_menu
            ;;
        7)
            return 0
            ;;
        *)
            print_error "Invalid option"
            show_advanced_menu
            ;;
    esac
}

# Run diagnostics and fix common issues
run_diagnostics() {
    echo ""
    echo -e "${BLUE}→ Running Diagnostics${NC}"
    echo "===================="
    
    local issues_found=0
    
    # Check Xcode Command Line Tools
    if ! xcode-select -p &>/dev/null; then
        print_warning "Xcode Command Line Tools not installed"
        if confirm "Install Xcode Command Line Tools?" "y"; then
            xcode-select --install
            print_info "Please complete the installation and run setup again"
            exit 0
        fi
        ((issues_found++))
    else
        print_success "Xcode Command Line Tools: OK"
    fi
    
    # Check Homebrew
    if command -v brew &>/dev/null; then
        print_info "Running Homebrew diagnostics..."
        if ! brew doctor &>/dev/null; then
            print_warning "Homebrew has issues"
            if confirm "Run 'brew doctor' to see details?" "y"; then
                brew doctor
            fi
            ((issues_found++))
        else
            print_success "Homebrew: OK"
        fi
    else
        print_warning "Homebrew not installed"
        ((issues_found++))
    fi
    
    # Check shell configuration
    if [[ ! -f "$HOME/.zshrc" ]]; then
        print_warning "No .zshrc file found"
        ((issues_found++))
    else
        print_success "Shell configuration: OK"
    fi
    
    # Check disk space
    local free_space_gb=$(df -g / | awk 'NR==2 {print $4}')
    if [[ $free_space_gb -lt 5 ]]; then
        print_warning "Low disk space: ${free_space_gb}GB free (recommended: 5GB+)"
        ((issues_found++))
    else
        print_success "Disk space: ${free_space_gb}GB free"
    fi
    
    # Summary
    echo ""
    if [[ $issues_found -eq 0 ]]; then
        print_success "No issues found! Your system is ready."
    else
        print_warning "Found $issues_found issue(s)"
        if confirm "Would you like to run setup to fix these issues?" "y"; then
            main_setup
        fi
    fi
}

# Main setup function
main_setup() {
    local setup_state=$(detect_setup_state)
    local is_minimal="${1:-false}"
    
    # Initialize logging if specified
    if [[ -n "$LOG_FILE" ]]; then
        echo "Setup started at $(date)" > "$LOG_FILE"
        print_info "Logging to: $LOG_FILE"
    fi
    
    # Show what we're doing
    if [[ "$setup_state" == "fresh" ]]; then
        echo -e "${BLUE}» Fresh Installation Detected${NC}"
        echo "================================"
    else
        echo -e "${BLUE}» Update & Sync Mode${NC}"
        echo "===================="
    fi
    
    # Create restore point unless disabled
    if [[ "${SETUP_NO_BACKUP:-false}" != "true" ]]; then
        print_step "Creating restore point..."
        
        # Create organized restore point
        local restore_point=$(create_backup "restore-points" "$HOME" "Setup restore point")
        
        # Backup key files to restore point
        for file in .zshrc .gitconfig .config/nvim .bashrc .bash_profile; do
            if [[ -e "$HOME/$file" ]]; then
                if [[ -d "$HOME/$file" ]]; then
                    cp -r "$HOME/$file" "$restore_point/" 2>/dev/null || true
                else
                    cp "$HOME/$file" "$restore_point/" 2>/dev/null || true
                fi
            fi
        done
        
        # Save current package states
        if command -v brew &>/dev/null; then
            brew list > "$restore_point/brew-packages.txt" 2>/dev/null || true
            brew list --cask > "$restore_point/brew-casks.txt" 2>/dev/null || true
        fi
        
        print_success "Restore point created: $restore_point"
        export RESTORE_POINT="$restore_point"
    fi
    
    # Run prerequisites check
    print_step "Checking prerequisites..."
    # Basic prerequisite checks inline since lib files may not exist
    if ! xcode-select -p &>/dev/null; then
        print_error "Xcode Command Line Tools not installed"
        echo "Please run: xcode-select --install"
        exit 1
    fi
    
    # Install or update based on state
    if [[ "$setup_state" == "fresh" ]]; then
        # Fresh installation
        print_step "Installing Homebrew..."
        ./scripts/install-homebrew.sh
        
        print_step "Installing packages..."
        if [[ "$is_minimal" == "true" ]]; then
            BREWFILE="homebrew/Brewfile.minimal" ./scripts/install-packages.sh
        else
            ./scripts/install-packages.sh
        fi
        
        print_step "Setting up dotfiles..."
        ./scripts/setup-dotfiles.sh
        
        print_step "Setting up global Claude configuration..."
        ./scripts/setup-claude-global.sh
        
        print_step "Setting up Claude MCP servers..."
        ./scripts/setup-claude-mcp.sh
        
        print_step "Configuring applications..."
        ./scripts/setup-applications.sh
        
        print_step "Configuring terminal fonts..."
        ./scripts/setup-terminal-fonts.sh
        
        print_step "Configuring macOS settings..."
        ./scripts/setup-macos.sh
        
    else
        # Update existing installation
        print_step "Syncing new packages..."
        # Inline package sync
        if command -v brew &>/dev/null; then
            brew update
            if [[ "$is_minimal" == "true" ]] && [[ -f "homebrew/Brewfile.minimal" ]]; then
                brew bundle --file="homebrew/Brewfile.minimal"
            else
                brew bundle --file="homebrew/Brewfile"
            fi
        fi
        
        print_step "Updating existing packages..."
        # Inline package updates
        if command -v brew &>/dev/null; then
            brew upgrade
            brew cleanup
        fi
        
        print_step "Updating configurations..."
        if [[ -f "./scripts/setup-dotfiles.sh" ]]; then
            ./scripts/setup-dotfiles.sh --update
        fi
        
        print_step "Updating global Claude configuration..."
        if [[ -f "./scripts/setup-claude-global.sh" ]]; then
            ./scripts/setup-claude-global.sh
        fi
        
        print_step "Updating Claude MCP servers..."
        if [[ -f "./scripts/setup-claude-mcp.sh" ]]; then
            ./scripts/setup-claude-mcp.sh --update
        fi
    fi
    
    # Check for Warp and offer optimization
    check_and_setup_warp
    
    # Show completion message
    local duration=$(($(date +%s) - SCRIPT_START_TIME))
    local minutes=$((duration / 60))
    local seconds=$((duration % 60))
    
    echo ""
    echo -e "${GREEN}✓ Setup Complete!${NC}"
    echo "=================="
    echo "Time: ${minutes}m ${seconds}s"
    
    if [[ "$setup_state" == "fresh" ]]; then
        echo ""
        echo -e "${YELLOW}⚠️  IMPORTANT: Restart your terminal to apply changes${NC}"
        echo ""
        echo "Next steps:"
        echo "• Open a new terminal window"
        echo "• Run 'claude setup-token' to configure Claude CLI"
    fi
}

# Main script logic
case "${1:-}" in
    "help"|"-h"|"--help")
        show_help
        ;;
    
    "preview")
        print_info "Running in preview mode..."
        if [[ -f "setup-validate.sh" ]]; then
            ./setup-validate.sh
        else
            DRY_RUN=true main_setup
        fi
        ;;
    
    "minimal")
        print_info "Running minimal setup..."
        main_setup true
        ;;
    
    "fix")
        run_diagnostics
        ;;
    
    "warp")
        if [[ -f "scripts/setup-warp.sh" ]]; then
            ./scripts/setup-warp.sh
        else
            print_error "Warp setup script not found"
            print_info "Creating Warp setup script..."
            # This would be created in the next step
        fi
        ;;
    
    "backup")
        # Backup management subcommands
        case "${2:-list}" in
            "list")
                list_backups
                ;;
            "migrate")
                print_info "Migrating old backups to organized structure..."
                migrate_old_backups
                ;;
            "clean")
                print_info "Cleaning old backups..."
                for category in "${BACKUP_CATEGORIES[@]}"; do
                    clean_old_backups "$category"
                done
                print_success "Backup cleanup complete"
                ;;
            *)
                echo "Usage: ./setup.sh backup [list|clean]"
                echo "  list    - List all backups (default)"
                echo "  clean   - Remove old backups exceeding limit"
                echo ""
                echo "Note: Backups are created automatically during setup"
                ;;
        esac
        ;;
    
    "info")
        # Run the help script with any additional arguments
        if [[ -f "scripts/setup-help.sh" ]]; then
            ./scripts/setup-help.sh "$2" "$3"
        else
            print_error "Info script not found at scripts/setup-help.sh"
            exit 1
        fi
        ;;
    
    "advanced")
        show_advanced_menu
        main_setup
        ;;
    
    "")
        # Default: smart setup
        main_setup
        ;;
    
    *)
        print_error "Unknown command: $1"
        echo "Run './setup.sh help' for usage"
        exit 1
        ;;
esac<|MERGE_RESOLUTION|>--- conflicted
+++ resolved
@@ -4,11 +4,7 @@
 # Simplified interface with smart defaults
 # For macOS Apple Silicon
 
-<<<<<<< HEAD
-VERSION="2.6.0"
-=======
 VERSION="2.8.0"
->>>>>>> 3f443cba
 
 # Load common library
 source "$(dirname "$0")/lib/common.sh"
